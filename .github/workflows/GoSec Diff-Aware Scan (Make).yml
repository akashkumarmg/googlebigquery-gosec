--- conflicted
+++ resolved
@@ -83,18 +83,6 @@
         run: sudo rm -rf ~/go/pkg/mod || true
 
       - name: Install dependencies (PR, make)
-<<<<<<< HEAD
-        run: |
-          if make -qp install-dependencies >/dev/null 2>&1; then
-            echo "✅ Target 'install-dependencies' found. Running it..."
-            make install-dependencies
-          else
-            echo "⚠️ No 'install-dependencies' target found in Makefile. Skipping."
-          fi
-
-      - name: Run GoSec on changed PR files
-=======
->>>>>>> e9e95a35
         run: |
           if make -qp install-dependencies >/dev/null 2>&1; then
             echo "✅ Target 'install-dependencies' found. Running it..."
